                                  when-changed

                      Run a command when a file is changed


    ~ What is it?

      Tired of switching to the shell to test the changes you just made to
      your code? Starting to feel like a mindless drone, manually running
      pdflatex for the 30th time to see how your resume now looks?

      Worry not, when-changed is here to help! Whenever it sees that you have
      changed the file, when-changed runs any command you specify.

      So to generate your latex resume automatically, you can do this:

      $ when-changed CV.tex pdflatex CV.tex

      Sweetness!


    ~ What do I need?

      Python 2.6+
<<<<<<< HEAD
      pyinotify
=======


    ~ Installation

      pip install https://github.com/joh/when-changed/archive/master.zip
>>>>>>> e514e424


    ~ Usage

      when-changed FILE COMMAND...
      when-changed FILE [FILE ...] -c COMMAND<|MERGE_RESOLUTION|>--- conflicted
+++ resolved
@@ -22,15 +22,12 @@
     ~ What do I need?
 
       Python 2.6+
-<<<<<<< HEAD
       pyinotify
-=======
 
 
     ~ Installation
 
       pip install https://github.com/joh/when-changed/archive/master.zip
->>>>>>> e514e424
 
 
     ~ Usage
